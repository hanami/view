--- conflicted
+++ resolved
@@ -34,27 +34,10 @@
       end
     end
 
-<<<<<<< HEAD
-=======
-    # Error raised when layout could not be found within a view's configured paths.
-    #
-    # @api private
-    class LayoutNotFoundError < StandardError
-      def initialize(layout_name, lookup_paths)
-        msg = [
-          "Layout +#{layout_name}+ could not be found in paths:",
-          lookup_paths.map { |path| " - #{path}" }
-        ].join("\n\n")
-
-        super(msg)
-      end
-    end
-
     # Error raised when a rendering is required but not given.
     #
     # @api public
     # @since 2.1.0
->>>>>>> 9da74956
     class RenderingMissingError < Error
       def message
         "a +rendering+ must be provided"
