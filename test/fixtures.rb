--- conflicted
+++ resolved
@@ -39,11 +39,11 @@
   end
 end
 
-<<<<<<< HEAD
+class RenderViewWithMissingPartialTemplate
+  include Lotus::View
+end
+
 class EncodingView
-=======
-class RenderViewWithMissingPartialTemplate
->>>>>>> 652d34c9
   include Lotus::View
 end
 
