--- conflicted
+++ resolved
@@ -1,14 +1,10 @@
 require 'test_helper'
-require 'reload_configuration_helper'
+require 'support/reload_configuration_helper'
 require 'ostruct'
 
-<<<<<<< HEAD
 describe Hanami::View do
-=======
-describe Lotus::View do
   reload_configuration!
 
->>>>>>> 94fbb3d5
   describe 'rendering' do
     it 'renders a template' do
       HelloWorldView.render(format: :html).must_include %(<h1>Hello, World!</h1>)
