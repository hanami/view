--- conflicted
+++ resolved
@@ -1,43 +1,33 @@
 require 'test_helper'
-require 'reload_configuration_helper'
+require 'support/reload_configuration_helper'
 
-<<<<<<< HEAD
 describe Hanami::View::Rendering::PartialFinder do
-  it 'finds the correct partial' do
-    partial_finder = Hanami::View::Rendering::PartialFinder.new(Organisations::OrderTemplates::Action, partial: 'partial', format: 'html')
-    partial_finder.find.render(format: 'html').must_match 'Order Template Partial'
-
-    partial_finder = Hanami::View::Rendering::PartialFinder.new(Organisations::Action, partial: 'partial', format: 'html')
-    partial_finder.find.render(format: 'html').must_match 'Organisation Partial'
-=======
-describe Lotus::View::Rendering::PartialFinder do
   reload_configuration!
 
   it 'finds the correct partial in the same directory as the parent view' do
-    partial_finder = Lotus::View::Rendering::PartialFinder.new(Organisations::OrderTemplates::Action, partial: 'partial', format: 'html')
+    partial_finder = Hanami::View::Rendering::PartialFinder.new(Organisations::OrderTemplates::Action, partial: 'partial', format: 'html')
     partial_finder.find.render({}).must_match 'Order Template Partial'
 
-    partial_finder = Lotus::View::Rendering::PartialFinder.new(Organisations::Action, partial: 'partial', format: 'html')
+    partial_finder = Hanami::View::Rendering::PartialFinder.new(Organisations::Action, partial: 'partial', format: 'html')
     partial_finder.find.render({}).must_match 'Organisation Partial'
   end
 
   it 'finds the correct partial in a different directory to the parent view' do
-    partial_finder = Lotus::View::Rendering::PartialFinder.new(Organisations::OrderTemplates::Action, partial: 'shared/sidebar', format: 'html')
+    partial_finder = Hanami::View::Rendering::PartialFinder.new(Organisations::OrderTemplates::Action, partial: 'shared/sidebar', format: 'html')
     partial_finder.find.render({}).must_match '<div id="sidebar"></div>'
   end
 
   it 'finds the correct partial with a different format' do
-    partial_finder = Lotus::View::Rendering::PartialFinder.new(Organisations::OrderTemplates::Action, partial: 'shared/sidebar', format: 'json')
+    partial_finder = Hanami::View::Rendering::PartialFinder.new(Organisations::OrderTemplates::Action, partial: 'shared/sidebar', format: 'json')
     partial_finder.find.render({}).must_match '{ "sidebar": [] }'
   end
 
   it 'finds the correct partial from the cache rather than reading from the file system' do
-    partial_finder = Lotus::View::Rendering::PartialFinder.new(Organisations::OrderTemplates::Action, partial: 'partial', format: 'html')
+    partial_finder = Hanami::View::Rendering::PartialFinder.new(Organisations::OrderTemplates::Action, partial: 'partial', format: 'html')
     partial_finder.find.wont_be_nil
-    partial_finder = Lotus::View::Rendering::PartialFinder.new(Organisations::OrderTemplates::Action, partial: 'shared/sidebar', format: 'html')
+    partial_finder = Hanami::View::Rendering::PartialFinder.new(Organisations::OrderTemplates::Action, partial: 'shared/sidebar', format: 'html')
     partial_finder.find.wont_be_nil
-    partial_finder = Lotus::View::Rendering::PartialFinder.new(Organisations::OrderTemplates::Action, partial: 'shared/sidebar', format: 'json')
+    partial_finder = Hanami::View::Rendering::PartialFinder.new(Organisations::OrderTemplates::Action, partial: 'shared/sidebar', format: 'json')
     partial_finder.find.wont_be_nil
->>>>>>> 94fbb3d5
   end
 end