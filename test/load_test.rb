--- conflicted
+++ resolved
@@ -2,27 +2,21 @@
 
 describe Hanami::View do
   describe '.load!' do
-<<<<<<< HEAD
-    # before do
-    #   Hanami::View.load!
-    # end
-=======
     before do
-      Lotus::View.unload!
-      Lotus::View.class_eval do
+      Hanami::View.unload!
+      Hanami::View.class_eval do
         configure do
           root Pathname.new __dir__ + '/fixtures/templates'
         end
       end
 
-      Lotus::View.load!
+      Hanami::View.load!
     end
 
     it 'partials must be included in the framework configuration registry but not copied to individual view configurations' do
-      Lotus::View.configuration.partials.keys.must_include('shared/_sidebar')
+      Hanami::View.configuration.partials.keys.must_include('shared/_sidebar')
       Articles::Show.configuration.partials.keys.wont_include('shared/_sidebar')
     end
->>>>>>> 94fbb3d5
 
     # it 'freezes .layout for all the views' do
     #   AppView.layout.frozen?.must_equal true
