--- conflicted
+++ resolved
@@ -1,12 +1,11 @@
 # Hanami::View
 View layer for Hanami
 
-<<<<<<< HEAD
 ## v1.3.0.beta1 - 2018-08-08
 ### Fixed
 - [Ferdinand Niedermann] Ensure to set `:disable_escape` option only for Slim and don't let Tilt to emit a warning for other template engines.
 - [glaszig] Ensure partial rendering to respect `format` overriding
-=======
+
 ## v1.2.1 - 2018-10-16
 ### Added
 - [Luca Guidi] Introduced new, backward compatible, signature to render a layout for testing purposes (eg. `ApplicationLayout.new({ format: :html }, "contents").render`)
@@ -14,7 +13,6 @@
 ### Fixed
 - [Luca Guidi] Ensure layout to be rendered when using HAML 5
 - [Luca Guidi] Ensure to raise `NoMethodError` when an unknown method is invoked by a view/template
->>>>>>> a0fd037f
 
 ## v1.2.0 - 2018-04-06
 
